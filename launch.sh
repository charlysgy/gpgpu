--- conflicted
+++ resolved
@@ -8,13 +8,8 @@
 
 ln -s ./build/libgstcudafilter-cu.so libgstcudafilter.so
 
-<<<<<<< HEAD
-#gst-launch-1.0 uridecodebin uri=file://$(pwd)/video03.avi ! videoconvert ! "video/x-raw, format=(string)RGB" ! cudafilter ! videoconvert ! video/x-raw, format=I420 ! x264enc ! mp4mux ! filesink location=output.mp4
-gst-launch-1.0 -e -v v4l2src ! jpegdec ! videoconvert ! "video/x-raw, format=(string)RGB" ! cudafilter ! videoconvert ! fpsdisplaysink
-=======
 #nsys profile --trace=cuda,nvtx,osrt --output=gst_profile \
 gst-launch-1.0 uridecodebin uri=file://$(pwd)/video03.avi ! videoconvert ! "video/x-raw, format=(string)RGB" ! cudafilter ! videoconvert ! video/x-raw, format=I420 ! x264enc ! mp4mux ! filesink location=output.mp4
 #gst-launch-1.0 -e -v v4l2src ! jpegdec ! videoconvert ! "video/x-raw, format=(string)RGB" ! cudafilter ! videoconvert ! fpsdisplaysink
 
-#nsight-sys ./gst_profile.nsys-rep
->>>>>>> 00f28e82
+#nsight-sys ./gst_profile.nsys-rep